--- conflicted
+++ resolved
@@ -49,11 +49,7 @@
 }
 
 // Heartbeats runs heartbeats from node to a router
-<<<<<<< HEAD
-// each time interval set by cfg.Hearbeat.
-=======
 // each time interval set by cfg.Heartbeat.
->>>>>>> 7408af19
 //
 // Heartbeats запускает отправку heartbeats от node к router
 // через каждый интервал времени, заданный в cfg.Heartbeat.
